#global_costmap:
#  global_frame: /map
#  robot_base_frame: base_link
#  update_frequency: 5.0
#  static_map: true


global_costmap:
  global_frame: /map
  robot_base_frame: base_link
<<<<<<< HEAD
  update_frequency: 30
  static_map: true
=======
  update_frequency: 4
  static_map: true
  rolling_window: false
  
>>>>>>> 3ce8a62e
<|MERGE_RESOLUTION|>--- conflicted
+++ resolved
@@ -8,12 +8,7 @@
 global_costmap:
   global_frame: /map
   robot_base_frame: base_link
-<<<<<<< HEAD
-  update_frequency: 30
-  static_map: true
-=======
   update_frequency: 4
   static_map: true
   rolling_window: false
-  
->>>>>>> 3ce8a62e
+  