#local_costmap:
#  global_frame: odom
#  robot_base_frame: base_link
#  update_frequency: 5.0
#  publish_frequency: 2.0
#  static_map: false
#  rolling_window: true
#  width: 6.0
#  height: 6.0
#  resolution: 0.05

local_costmap:
  global_frame: odom
  robot_base_frame: base_link
<<<<<<< HEAD
  update_frequency: 60.0
  publish_frequency: 30.0
  static_map: false
  rolling_window: true
=======
  update_frequency: 4.0
  publish_frequency: 10.0
>>>>>>> 3ce8a62e
  width: 6.0
  height: 6.0
  resolution: 0.2
  transform_tolerance: 1.5
  # must not be changed
  static_map: false
  rolling_window: true<|MERGE_RESOLUTION|>--- conflicted
+++ resolved
@@ -12,15 +12,8 @@
 local_costmap:
   global_frame: odom
   robot_base_frame: base_link
-<<<<<<< HEAD
-  update_frequency: 60.0
-  publish_frequency: 30.0
-  static_map: false
-  rolling_window: true
-=======
   update_frequency: 4.0
   publish_frequency: 10.0
->>>>>>> 3ce8a62e
   width: 6.0
   height: 6.0
   resolution: 0.2
