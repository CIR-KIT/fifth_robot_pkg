Panels:
  - Class: rviz/Displays
    Help Height: 78
    Name: Displays
    Property Tree Widget:
      Expanded:
        - /Global Options1
        - /Status1
        - /Grid1
        - /TF1
        - /TF1/Frames1
        - /PointCloud21
        - /LaserScan1
        - /Pose1
        - /PoseArray1
        - /Path1
        - /Map2
      Splitter Ratio: 0.5
    Tree Height: 351
  - Class: rviz/Selection
    Name: Selection
  - Class: rviz/Tool Properties
    Expanded:
      - /2D Pose Estimate1
      - /2D Nav Goal1
      - /Publish Point1
    Name: Tool Properties
    Splitter Ratio: 0.588679016
  - Class: rviz/Views
    Expanded:
      - /Current View1
    Name: Views
    Splitter Ratio: 0.5
  - Class: rviz/Time
    Experimental: false
    Name: Time
    SyncMode: 0
    SyncSource: PointCloud2
  - Class: rviz/Displays
    Help Height: 75
    Name: Displays
    Property Tree Widget:
      Expanded:
        - /Path1
      Splitter Ratio: 0.5
    Tree Height: 354
  - Class: rviz/Displays
    Help Height: 75
    Name: Displays
    Property Tree Widget:
      Expanded: ~
      Splitter Ratio: 0.5
    Tree Height: 354
  - Class: rviz/Displays
    Help Height: 75
    Name: Displays
    Property Tree Widget:
      Expanded:
        - /Global Options1
        - /PointCloud21
        - /Local Path1
      Splitter Ratio: 0.5
    Tree Height: 812
Visualization Manager:
  Class: ""
  Displays:
    - Alpha: 0.5
      Cell Size: 1
      Class: rviz/Grid
      Color: 160; 160; 164
      Enabled: true
      Line Style:
        Line Width: 0.0299999993
        Value: Lines
      Name: Grid
      Normal Cell Count: 0
      Offset:
        X: 0
        Y: 0
        Z: 0
      Plane: XY
      Plane Cell Count: 10
      Reference Frame: base_link
      Value: true
    - Class: rviz/TF
      Enabled: true
      Frame Timeout: 15
      Frames:
        All Enabled: true
        base_link:
          Value: true
        imu_link:
          Value: true
        map:
          Value: true
        odom:
          Value: true
        velodyne_link:
          Value: true
      Marker Scale: 1
      Name: TF
      Show Arrows: true
      Show Axes: true
      Show Names: true
      Tree:
        base_link:
          imu_link:
            {}
          velodyne_link:
            {}
        map:
<<<<<<< HEAD
          {}
        odom:
          {}
=======
          odom:
            base_link:
              imu_link:
                {}
              velodyne_link:
                {}
>>>>>>> f25ed74e
      Update Interval: 0
      Value: true
    - Alpha: 1
      Autocompute Intensity Bounds: true
      Autocompute Value Bounds:
        Max Value: 10
        Min Value: -10
        Value: true
      Axis: Z
      Channel Name: intensity
      Class: rviz/PointCloud2
      Color: 255; 0; 127
      Color Transformer: FlatColor
      Decay Time: 0
      Enabled: true
      Invert Rainbow: false
      Max Color: 255; 255; 255
      Max Intensity: 165
      Min Color: 0; 0; 0
      Min Intensity: 0
      Name: PointCloud2
      Position Transformer: XYZ
      Queue Size: 10
      Selectable: true
      Size (Pixels): 3
      Size (m): 0.0500000007
      Style: Spheres
      Topic: /velodyne_points
      Unreliable: false
      Use Fixed Frame: true
      Use rainbow: true
      Value: true
    - Alpha: 1
      Autocompute Intensity Bounds: true
      Autocompute Value Bounds:
        Max Value: 10
        Min Value: -10
        Value: true
      Axis: Z
      Channel Name: intensity
      Class: rviz/LaserScan
      Color: 0; 255; 255
      Color Transformer: FlatColor
      Decay Time: 0
      Enabled: true
      Invert Rainbow: false
      Max Color: 255; 255; 255
      Max Intensity: 4096
      Min Color: 0; 0; 0
      Min Intensity: 0
      Name: LaserScan
      Position Transformer: XYZ
      Queue Size: 10
      Selectable: true
      Size (Pixels): 3
      Size (m): 0.100000001
      Style: Spheres
      Topic: /scan
      Unreliable: false
      Use Fixed Frame: true
      Use rainbow: true
      Value: true
    - Alpha: 0.699999988
      Class: rviz/Map
      Color Scheme: map
      Draw Behind: false
      Enabled: true
      Name: Map
      Topic: /map
      Unreliable: false
      Use Timestamp: false
      Value: true
    - Alpha: 1
      Axes Length: 1
      Axes Radius: 0.100000001
      Class: rviz/Pose
      Color: 255; 25; 0
      Enabled: true
      Head Length: 0.300000012
      Head Radius: 0.100000001
      Name: Pose
      Shaft Length: 1
      Shaft Radius: 0.0500000007
      Shape: Arrow
      Topic: /move_base_simple/goal
      Unreliable: false
      Value: true
    - Alpha: 1
      Arrow Length: 0.300000012
      Axes Length: 0.300000012
      Axes Radius: 0.00999999978
      Class: rviz/PoseArray
      Color: 255; 25; 0
      Enabled: false
      Head Length: 0.0700000003
      Head Radius: 0.0299999993
      Name: PoseArray
      Shaft Length: 0.230000004
      Shaft Radius: 0.00999999978
      Shape: Arrow (Flat)
      Topic: /particlecloud
      Unreliable: false
      Value: false
    - Alpha: 1
      Buffer Length: 1
      Class: rviz/Path
      Color: 25; 255; 0
      Enabled: true
      Head Diameter: 0.300000012
      Head Length: 0.200000003
      Length: 0.300000012
      Line Style: Billboards
      Line Width: 0.0299999993
      Name: Path
      Offset:
        X: 0
        Y: 0
        Z: 0
      Pose Color: 255; 85; 255
      Pose Style: None
      Radius: 0.0299999993
      Shaft Diameter: 0.100000001
      Shaft Length: 0.100000001
      Topic: /move_base/GlobalPlanner/plan
      Unreliable: false
      Value: true
    - Alpha: 0.699999988
      Class: rviz/Map
      Color Scheme: costmap
      Draw Behind: false
      Enabled: true
      Name: Map
      Topic: /move_base/local_costmap/costmap
      Unreliable: false
      Use Timestamp: false
      Value: true
    - Alpha: 1
      Class: rviz/Polygon
      Color: 25; 255; 0
      Enabled: true
      Name: FootPrint
      Topic: /move_base/local_costmap/footprint
      Unreliable: false
      Value: true
    - Alpha: 1
      Buffer Length: 1
      Class: rviz/Path
      Color: 0; 170; 0
      Enabled: true
      Head Diameter: 0.300000012
      Head Length: 0.200000003
      Length: 0.300000012
      Line Style: Billboards
      Line Width: 0.0500000007
      Name: Local Path
      Offset:
        X: 0
        Y: 0
        Z: 0.00999999978
      Pose Color: 255; 85; 255
      Pose Style: None
      Radius: 0.0299999993
      Shaft Diameter: 0.100000001
      Shaft Length: 0.100000001
      Topic: /move_base/TrajectoryPlannerROS/local_plan
      Unreliable: false
      Value: true
  Enabled: true
  Global Options:
    Background Color: 48; 48; 48
    Default Light: true
    Fixed Frame: base_link
    Frame Rate: 30
  Name: root
  Tools:
    - Class: rviz/Interact
      Hide Inactive Objects: true
    - Class: rviz/MoveCamera
    - Class: rviz/Select
    - Class: rviz/Measure
    - Class: rviz/SetInitialPose
      Topic: /initialpose
    - Class: rviz/SetGoal
      Topic: /move_base_simple/goal
    - Class: rviz/PublishPoint
      Single click: true
      Topic: /clicked_point
  Value: true
  Views:
    Current:
      Class: rviz/XYOrbit
<<<<<<< HEAD
      Distance: 68.1674271
=======
      Distance: 17.5233536
>>>>>>> f25ed74e
      Enable Stereo Rendering:
        Stereo Eye Separation: 0.0599999987
        Stereo Focal Distance: 1
        Swap Stereo Eyes: false
        Value: false
      Focal Point:
        X: -2.24308443
        Y: -0.0531582087
        Z: 3.98215479e-06
      Focal Shape Fixed Size: true
      Focal Shape Size: 0.0500000007
      Invert Z Axis: false
      Name: Current View
      Near Clip Distance: 0.00999999978
<<<<<<< HEAD
      Pitch: 0.849796891
      Target Frame: laser
      Value: XYOrbit (rviz)
      Yaw: 4.5042491
=======
      Pitch: 0.224797085
      Target Frame: laser
      Value: XYOrbit (rviz)
      Yaw: 4.39424658
>>>>>>> f25ed74e
    Saved: ~
Window Geometry:
  Displays:
    collapsed: false
  Height: 1128
  Hide Left Dock: false
  Hide Right Dock: false
  QMainWindow State: 000000ff00000000fd000000040000000000000193000003c5fc020000000bfb0000001200530065006c0065006300740069006f006e00000001e10000009b0000006600fffffffb0000001e0054006f006f006c002000500072006f007000650072007400690065007302000001ed000001df00000185000000a3fb000000120056006900650077007300200054006f006f02000001df000002110000018500000122fb000000200054006f006f006c002000500072006f0070006500720074006900650073003203000002880000011d000002210000017afb000000100044006900730070006c0061007900730000000031000003c5000000e400fffffffb0000002000730065006c0065006300740069006f006e00200062007500660066006500720200000138000000aa0000023a00000294fb00000014005700690064006500530074006500720065006f02000000e6000000d2000003ee0000030bfb0000000c004b0069006e0065006300740200000186000001060000030c00000261fb000000100044006900730070006c0061007900730000000031000003c5000000e400fffffffb000000100044006900730070006c0061007900730000000031000003c5000000e400fffffffb000000100044006900730070006c0061007900730100000031000003c5000000e400ffffff0000000100000122000003d3fc0200000003fb0000000a00560069006500770073000000002e000003d3000000c200fffffffb0000001e0054006f006f006c002000500072006f00700065007200740069006500730100000041000000780000000000000000fb0000001200530065006c0065006300740069006f006e010000025a000000b200000000000000000000000200000490000000a9fc0100000001fb0000000a00560069006500770073030000004e00000080000002e100000197000000030000074200000046fc0100000002fb0000000800540069006d0065010000000000000742000003de00fffffffb0000000800540069006d00650100000000000004500000000000000000000005a7000003c500000004000000040000000800000008fc0000000100000002000000010000000a0054006f006f006c00730100000000ffffffff0000000000000000
  Selection:
    collapsed: false
  Time:
    collapsed: false
  Tool Properties:
    collapsed: false
  Views:
    collapsed: false
  Width: 1858
  X: 62
  Y: 33<|MERGE_RESOLUTION|>--- conflicted
+++ resolved
@@ -109,18 +109,9 @@
           velodyne_link:
             {}
         map:
-<<<<<<< HEAD
           {}
         odom:
           {}
-=======
-          odom:
-            base_link:
-              imu_link:
-                {}
-              velodyne_link:
-                {}
->>>>>>> f25ed74e
       Update Interval: 0
       Value: true
     - Alpha: 1
@@ -312,11 +303,7 @@
   Views:
     Current:
       Class: rviz/XYOrbit
-<<<<<<< HEAD
       Distance: 68.1674271
-=======
-      Distance: 17.5233536
->>>>>>> f25ed74e
       Enable Stereo Rendering:
         Stereo Eye Separation: 0.0599999987
         Stereo Focal Distance: 1
@@ -331,17 +318,10 @@
       Invert Z Axis: false
       Name: Current View
       Near Clip Distance: 0.00999999978
-<<<<<<< HEAD
       Pitch: 0.849796891
       Target Frame: laser
       Value: XYOrbit (rviz)
       Yaw: 4.5042491
-=======
-      Pitch: 0.224797085
-      Target Frame: laser
-      Value: XYOrbit (rviz)
-      Yaw: 4.39424658
->>>>>>> f25ed74e
     Saved: ~
 Window Geometry:
   Displays:
