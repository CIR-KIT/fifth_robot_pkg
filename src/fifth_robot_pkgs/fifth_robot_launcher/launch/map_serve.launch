<launch>
<<<<<<< HEAD
  <arg name="map" default="$(find fifth_robot_map)/map/ohshimizu_park.yaml"/>
=======
  <arg name="map" default="$(find fifth_robot_map)/map/map_front.yaml" />
>>>>>>> f309d7ec
  <node pkg="map_server" type="map_server" name="map_server" args="$(arg map)">
  </node>
</launch><|MERGE_RESOLUTION|>--- conflicted
+++ resolved
@@ -1,9 +1,5 @@
 <launch>
-<<<<<<< HEAD
-  <arg name="map" default="$(find fifth_robot_map)/map/ohshimizu_park.yaml"/>
-=======
   <arg name="map" default="$(find fifth_robot_map)/map/map_front.yaml" />
->>>>>>> f309d7ec
   <node pkg="map_server" type="map_server" name="map_server" args="$(arg map)">
   </node>
 </launch>