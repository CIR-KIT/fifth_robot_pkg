<launch>
  <node pkg="goal_sender" type="csv_goal_sender_node" name="goal_sender" output="screen">
<<<<<<< HEAD
    <param name="path" value="$(find goal_sender)/waypoint/park.csv" />
=======
    <param name="path" value="$(find goal_sender)/waypoint/waypoint_front.csv" />
>>>>>>> f309d7ec
  </node>
</launch><|MERGE_RESOLUTION|>--- conflicted
+++ resolved
@@ -1,9 +1,5 @@
 <launch>
   <node pkg="goal_sender" type="csv_goal_sender_node" name="goal_sender" output="screen">
-<<<<<<< HEAD
-    <param name="path" value="$(find goal_sender)/waypoint/park.csv" />
-=======
-    <param name="path" value="$(find goal_sender)/waypoint/waypoint_front.csv" />
->>>>>>> f309d7ec
+   <param name="path" value="$(find goal_sender)/waypoint/waypoint_front.csv" />
   </node>
 </launch>