--- conflicted
+++ resolved
@@ -11,19 +11,12 @@
     <param name="max_particles" value="5000" />
     <param name="kld_err" value="0.05" />
     <param name="kld_z" value="0.99" />
-<<<<<<< HEAD
-    <param name="odom_alpha1" value="0.03" /> 
-    <param name="odom_alpha2" value="0.03" />
-    <!-- translation std dev, m -->
-    <param name="odom_alpha3" value="0.03" />
-    <param name="odom_alpha4" value="0.03" />
-=======
+
     <param name="odom_alpha1" value="0.3" />
     <param name="odom_alpha2" value="0.3" />
     <param name="odom_alpha3" value="0.3" />
     <param name="odom_alpha4" value="0.3" />
 
->>>>>>> 3ce8a62e
     <param name="laser_z_hit" value="0.5" />
     <param name="laser_z_short" value="0.05" />
     <param name="laser_z_max" value="0.05" />
