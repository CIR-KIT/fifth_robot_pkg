--- conflicted
+++ resolved
@@ -12,10 +12,6 @@
        <remap from="scan" to="$(arg laser_topic)"/>
    <!--GazeboシミュレーションのためDisable-->
    <!--<include file="$(find fifth_robot_launcher)/launch/waypointServe.launch" />-->
-<<<<<<< HEAD
-   <node name="rviz" pkg="rviz" type="rviz" args="/home/tamurakosei/.rviz/default.rviz"/>
-=======
    <node name="rviz" pkg="rviz" type="rviz" args="~/.rviz/default.rviz"/>
->>>>>>> 3ce8a62e
 
 </launch>