fifth_robot:
  joint_state_controller:
    type: joint_state_controller/JointStateController
    publish_rate: 50

  diff_drive_controller:
    type        : "diff_drive_controller/DiffDriveController"
    left_wheel  : 'left_wheel_joint'
    right_wheel : 'right_wheel_joint'
    pose_covariance_diagonal : [0.001, 0.001, 1000000.0, 1000000.0, 1000000.0, 1000.0]
    twist_covariance_diagonal: [0.001, 0.001, 1000000.0, 1000000.0, 1000000.0, 1000.0]
<<<<<<< HEAD
    wheel_separation : 0.256
    wheel_radius :  0.07
    base_frame_id: base_footprint
=======
 
    # Wheel separation and diameter. These are both optional.
    # diff_drive_controller will attempt to read either one or both from the
    # URDF if not specified as a parameter
    wheel_separation : 0.32
    wheel_radius : 0.07
 
    # Wheel separation and radius multipliers
    wheel_separation_multiplier: 1.0 # default: 1.0
    wheel_radius_multiplier    : 1.0 # default: 1.0
 
    # Velocity commands timeout [s], default 0.5
    cmd_vel_timeout: 1.0
     
    # Base frame_id
    base_frame_id: base_footprint #default: base_link
     
    # Velocity and acceleration limits
    # Whenever a min_* is unspecified, default to -max_*
    linear:
      x:
        has_velocity_limits    : true
        max_velocity           : 0.55  # m/s
        min_velocity           : -0.55 # m/s
        has_acceleration_limits: true
        max_acceleration       : 0.25  # m/s^2
        min_acceleration       : -0.25 # m/s^2
    angular:
      z:
        has_velocity_limits    : true
        max_velocity           : 0.3  # rad/s
        min_velocity           : -0.3
        has_acceleration_limits: true
        max_acceleration       : 0.3  # rad/s^2
        min_acceleration       : -0.3
>>>>>>> 3ce8a62e
<|MERGE_RESOLUTION|>--- conflicted
+++ resolved
@@ -9,11 +9,6 @@
     right_wheel : 'right_wheel_joint'
     pose_covariance_diagonal : [0.001, 0.001, 1000000.0, 1000000.0, 1000000.0, 1000.0]
     twist_covariance_diagonal: [0.001, 0.001, 1000000.0, 1000000.0, 1000000.0, 1000.0]
-<<<<<<< HEAD
-    wheel_separation : 0.256
-    wheel_radius :  0.07
-    base_frame_id: base_footprint
-=======
  
     # Wheel separation and diameter. These are both optional.
     # diff_drive_controller will attempt to read either one or both from the
@@ -48,5 +43,4 @@
         min_velocity           : -0.3
         has_acceleration_limits: true
         max_acceleration       : 0.3  # rad/s^2
-        min_acceleration       : -0.3
->>>>>>> 3ce8a62e
+        min_acceleration       : -0.3