--- conflicted
+++ resolved
@@ -1,4 +1,5 @@
 # CIRKIT-5
+
 CIRKIT所有ロボット5号機のリポジトリ
 
 ## 仕様
@@ -9,24 +10,11 @@
 - 旧ハードについてはROS Indigo にて動作確認済み
 - 新ハード(本番用)については後日調査(以降は, Kinetic Kameによって開発を行う)
 
-## 近況報告
+##Updated20161002
 諸事情あってちょっともう現行の作業内容はぶっ飛ばすことにしました 
 運用開始のめどが立たないので 
 猛スピードで作りなおそうと思います. 
 
-<<<<<<< HEAD
-## 新ソフト使用物
-- navigation
-- gmappping
-- yp-spur(公式)
-- hokuyo-node(北陽のLRFドライバ)
-
-## 各ノードの提携図:Uploaded 10/2
-以下は最小構成の完成図です
-
-走行モード
-![runnning](https://github.com/CIR-KIT/fifth_robot_pkg/blob/develop/new_pkgs_drafting20161002.jpg)
-=======
 ##新ソフト仕様
  - navigation
  - gmappping
@@ -42,33 +30,26 @@
 
 走行モード 
 ![runnning](https://github.com/CIR-KIT/fifth_robot_pkg/blob/images/images/new_pkgs_drafting20161005.jpg)
->>>>>>> aea19289
  
 地図モード 
 ![mapmaking](https://github.com/CIR-KIT/fifth_robot_pkg/blob/images/images/new_pkgs_drafting20161005-mapmaker.jpg)
 
 ##詳細
-<<<<<<< HEAD
-
-- Hokuyo_node
- * subscribing : none
- * publishing  : /Laserscan Sensor_msgs/Laserscan
-=======
 - hokuyo_node
    - subscribing : none
    - publishing  : /Laserscan Sensor_msgs/Laserscan
->>>>>>> aea19289
 - map-saver
- * subscribing : none(reading map bags)
- * publishing  : /map nav_smgs/Getmap
+   - subscribing : none(reading map bags)
+   - publishing  : /map nav_smgs/Getmap
 - yp-spur
- * subscribing : /cmd_vel geometry_msgs/twist
- * publishing  : /odom nav-msgs/Odometory
+   - subscribing : /cmd_vel geometry_msgs/twist
+   - publishing  : /odom nav-msgs/Odometory
+
 - move_base
- * subscribing : /Laserscan Sensor_msgs/Laserscan
- * subscribing : /map nav_smgs/Getmap
- * subscribing : /odom nav-msgs/Odometory
- * publishing  : //cmd_vel geometry_msgs/twist
+   - subscribing : /Laserscan Sensor_msgs/Laserscan
+   - subscribing : /map nav_smgs/Getmap
+   - subscribing : /odom nav-msgs/Odometory
+   - publishing  : //cmd_vel geometry_msgs/twist
 
 ## メモ
 - セットアップについて,__yp-spur,ssmのインストール__を忘れずに行ってください: [公式](http://www.roboken.iit.tsukuba.ac.jp/platform/wiki/yp-spur/how-to-install)  
